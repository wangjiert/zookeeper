/**
 * Licensed to the Apache Software Foundation (ASF) under one
 * or more contributor license agreements.  See the NOTICE file
 * distributed with this work for additional information
 * regarding copyright ownership.  The ASF licenses this file
 * to you under the Apache License, Version 2.0 (the
 * "License"); you may not use this file except in compliance
 * with the License.  You may obtain a copy of the License at
 *
 *     http://www.apache.org/licenses/LICENSE-2.0
 *uuuuu
 * Unless required by applicable law or agreed to in writing, software
 * distributed under the License is distributed on an "/RequuuAS IS" BASIS,
 * WITHOUT WARRANTIES OR CONDITIONS OF ANY KIND, either express or implied.
 * See the License for the specific language governing permissions and
 * limitations under the License.
 */

package org.apache.zookeeper.server;

import java.nio.ByteBuffer;
import java.util.List;

import org.apache.jute.Record;
import org.apache.zookeeper.KeeperException;
import org.apache.zookeeper.ZooDefs.OpCode;
import org.apache.zookeeper.common.Time;
import org.apache.zookeeper.data.Id;
import org.apache.zookeeper.server.quorum.flexible.QuorumVerifier;
import org.apache.zookeeper.txn.TxnHeader;

/**
 * This is the structure that represents a request moving through a chain of
 * RequestProcessors. There are various pieces of information that is tacked
 * onto the request as it is processed.
 */
public class Request {
    public final static Request requestOfDeath = new Request(null, 0, 0, 0, null, null);

    public Request(ServerCnxn cnxn, long sessionId, int xid, int type, ByteBuffer bb, List<Id> authInfo) {
        this.cnxn = cnxn;
        this.sessionId = sessionId;
        this.cxid = xid;
        this.type = type;
        //这个好像是超时
        this.request = bb;
        this.authInfo = authInfo;
    }

    public Request(long sessionId, int xid, int type, TxnHeader hdr, Record txn, long zxid) {
        this.sessionId = sessionId;
        this.cxid = xid;
        this.type = type;
        this.hdr = hdr;
        this.txn = txn;
        this.zxid = zxid;
        this.request = null;
        this.cnxn = null;
        this.authInfo = null;
    }

    public final long sessionId;

<<<<<<< HEAD
    //每个session创建的时候从0开始
=======
    //客户端传过来的
>>>>>>> b01790d9
    public final int cxid;

    public final int type;

    //请求的原始数据
    public final ByteBuffer request;

    public final ServerCnxn cnxn;

<<<<<<< HEAD
    //下面两个有关系吗
    //看名字像是事务头
=======
    //信息冗余了吧 这个里面的信息包含其他字段
>>>>>>> b01790d9
    private TxnHeader hdr;

    //看着像是一个新建的事务相关的对象
    //这个里面好像没有事务相关的
    private Record txn;

    public long zxid = -1;

    public final List<Id> authInfo;

    public final long createTime = Time.currentElapsedTime();

    //一个定值 有什么用
    private Object owner;

    private KeeperException e;

    public QuorumVerifier qv = null;
    
    /**
     * If this is a create or close request for a local-only session.
     */
    private boolean isLocalSession = false;

    public boolean isLocalSession() {
        return isLocalSession;
    }

    public void setLocalSession(boolean isLocalSession) {
        this.isLocalSession = isLocalSession;
    }

    public Object getOwner() {
        return owner;
    }

    public void setOwner(Object owner) {
        this.owner = owner;
    }

    public TxnHeader getHdr() {
        return hdr;
    }

    public void setHdr(TxnHeader hdr) {
        this.hdr = hdr;
    }

    public Record getTxn() {
        return txn;
    }

    public void setTxn(Record txn) {
        this.txn = txn;
    }

    /**
     * is the packet type a valid packet in zookeeper
     *
     * @param type
     *                the type of the packet
     * @return true if a valid packet, false if not
     */
    static boolean isValid(int type) {
        // make sure this is always synchronized with Zoodefs!!
        switch (type) {
        case OpCode.notification:
            return false;
        case OpCode.check:
        case OpCode.closeSession:
        case OpCode.create:
        case OpCode.create2:
        case OpCode.createTTL:
        case OpCode.createContainer:
        case OpCode.createSession:
        case OpCode.delete:
        case OpCode.deleteContainer:
        case OpCode.exists:
        case OpCode.getACL:
        case OpCode.getChildren:
        case OpCode.getChildren2:
        case OpCode.getData:
        case OpCode.multi:
        case OpCode.ping:
        case OpCode.reconfig:
        case OpCode.setACL:
        case OpCode.setData:
        case OpCode.setWatches:
        case OpCode.sync:
        case OpCode.checkWatches:
        case OpCode.removeWatches:
            return true;
        default:
            return false;
        }
    }

    public boolean isQuorum() {
        switch (this.type) {
        case OpCode.exists:
        case OpCode.getACL:
        case OpCode.getChildren:
        case OpCode.getChildren2:
        case OpCode.getData:
            return false;
        case OpCode.create:
        case OpCode.create2:
        case OpCode.createTTL:
        case OpCode.createContainer:
        case OpCode.error:
        case OpCode.delete:
        case OpCode.deleteContainer:
        case OpCode.setACL:
        case OpCode.setData:
        case OpCode.check:
        case OpCode.multi:
        case OpCode.reconfig:
            return true;
        case OpCode.closeSession:
        case OpCode.createSession:
            return !this.isLocalSession;
        default:
            return false;
        }
    }

    static String op2String(int op) {
        switch (op) {
        case OpCode.notification:
            return "notification";
        case OpCode.create:
            return "create";
        case OpCode.create2:
            return "create2";
        case OpCode.createTTL:
            return "createTtl";
        case OpCode.createContainer:
            return "createContainer";
        case OpCode.setWatches:
            return "setWatches";
        case OpCode.delete:
            return "delete";
        case OpCode.deleteContainer:
            return "deleteContainer";
        case OpCode.exists:
            return "exists";
        case OpCode.getData:
            return "getData";
        case OpCode.check:
            return "check";
        case OpCode.multi:
            return "multi";
        case OpCode.setData:
            return "setData";
        case OpCode.sync:
              return "sync:";
        case OpCode.getACL:
            return "getACL";
        case OpCode.setACL:
            return "setACL";
        case OpCode.getChildren:
            return "getChildren";
        case OpCode.getChildren2:
            return "getChildren2";
        case OpCode.ping:
            return "ping";
        case OpCode.createSession:
            return "createSession";
        case OpCode.closeSession:
            return "closeSession";
        case OpCode.error:
            return "error";
        case OpCode.reconfig:
           return "reconfig";
        case OpCode.checkWatches:
            return "checkWatches";
        case OpCode.removeWatches:
            return "removeWatches";
        default:
            return "unknown " + op;
        }
    }

    @Override
    public String toString() {
        StringBuilder sb = new StringBuilder();
        sb.append("sessionid:0x").append(Long.toHexString(sessionId))
            .append(" type:").append(op2String(type))
            .append(" cxid:0x").append(Long.toHexString(cxid))
            .append(" zxid:0x").append(Long.toHexString(hdr == null ?
                    -2 : hdr.getZxid()))
            .append(" txntype:").append(hdr == null ?
                    "unknown" : "" + hdr.getType());

        // best effort to print the path assoc with this request
        String path = "n/a";
        if (type != OpCode.createSession
                && type != OpCode.setWatches
                && type != OpCode.closeSession
                && request != null
                && request.remaining() >= 4)
        {
            try {
                // make sure we don't mess with request itself
                ByteBuffer rbuf = request.asReadOnlyBuffer();
                rbuf.clear();
                int pathLen = rbuf.getInt();
                // sanity check
                if (pathLen >= 0
                        && pathLen < 4096
                        && rbuf.remaining() >= pathLen)
                {
                    byte b[] = new byte[pathLen];
                    rbuf.get(b);
                    path = new String(b);
                }
            } catch (Exception e) {
                // ignore - can't find the path, will output "n/a" instead
            }
        }
        sb.append(" reqpath:").append(path);

        return sb.toString();
    }

    public void setException(KeeperException e) {
        this.e = e;
    }

    public KeeperException getException() {
        return e;
    }
}<|MERGE_RESOLUTION|>--- conflicted
+++ resolved
@@ -61,11 +61,7 @@
 
     public final long sessionId;
 
-<<<<<<< HEAD
-    //每个session创建的时候从0开始
-=======
     //客户端传过来的
->>>>>>> b01790d9
     public final int cxid;
 
     public final int type;
@@ -75,12 +71,7 @@
 
     public final ServerCnxn cnxn;
 
-<<<<<<< HEAD
-    //下面两个有关系吗
-    //看名字像是事务头
-=======
     //信息冗余了吧 这个里面的信息包含其他字段
->>>>>>> b01790d9
     private TxnHeader hdr;
 
     //看着像是一个新建的事务相关的对象
