/**
 * Licensed to the Apache Software Foundation (ASF) under one
 * or more contributor license agreements.  See the NOTICE file
 * distributed with this work for additional information
 * regarding copyright ownership.  The ASF licenses this file
 * to you under the Apache License, Version 2.0 (the
 * "License"); you may not use this file except in compliance
 * with the License.  You may obtain a copy of the License at
 * <p>
 * http://www.apache.org/licenses/LICENSE-2.0
 * <p>
 * Unless required by applicable law or agreed to in writing, software
 * distributed under the License is distributed on an "AS IS" BASIS,
 * WITHOUT WARRANTIES OR CONDITIONS OF ANY KIND, either express or implied.
 * See the License for the specific language governing permissions and
 * limitations under the License.
 */
package org.apache.zookeeper.server.quorum.auth;

import java.io.IOException;
import java.util.HashMap;
import java.util.Map;
import java.util.Set;

import javax.security.auth.callback.Callback;
import javax.security.auth.callback.CallbackHandler;
import javax.security.auth.callback.NameCallback;
import javax.security.auth.callback.PasswordCallback;
import javax.security.auth.callback.UnsupportedCallbackException;
import javax.security.auth.login.AppConfigurationEntry;
import javax.security.auth.login.Configuration;
import javax.security.sasl.AuthorizeCallback;
import javax.security.sasl.RealmCallback;

import org.slf4j.Logger;
import org.slf4j.LoggerFactory;

/**
 * This is used by the SASL mechanisms to get further information to complete
 * the authentication. For example, a SASL mechanism might use this callback
 * handler to do verification operation. This is used by the QuorumServer to
 * perform the mutual quorum peer authentication.
 */
public class SaslQuorumServerCallbackHandler implements CallbackHandler {
    private static final String USER_PREFIX = "user_";
    private static final Logger LOG = LoggerFactory.getLogger(SaslQuorumServerCallbackHandler.class);

    //kerberos服务器里面的用户名
    private String userName;
<<<<<<< HEAD
    //用户名密码也配置在里面
    private final Map<String,String> credentials = new HashMap<String,String>();
=======
    //凭证怎么直接用字符串表示了
    //配置jaas的时候以user_开头的一些配置
    //是同时支持配置用户名以及导出的文件吗
    //这里面配置了用户名对应的密码
    private final Map<String, String> credentials = new HashMap<String, String>();
>>>>>>> b876f17a
    private final Set<String> authzHosts;

    public SaslQuorumServerCallbackHandler(Configuration configuration,
                                           String serverSection, Set<String> authzHosts) throws IOException {
        AppConfigurationEntry configurationEntries[] = configuration.getAppConfigurationEntry(serverSection);

        if (configurationEntries == null) {
            String errorMessage = "Could not find a '" + serverSection + "' entry in this configuration: Server cannot start.";
            LOG.error(errorMessage);
            throw new IOException(errorMessage);
        }
        credentials.clear();
        //应该是只有一个login module的
        for (AppConfigurationEntry entry : configurationEntries) {
            Map<String, ?> options = entry.getOptions();
            // Populate DIGEST-MD5 user -> password map with JAAS configuration entries from the "QuorumServer" section.
            // Usernames are distinguished from other options by prefixing the username with a "user_" prefix.
            for (Map.Entry<String, ?> pair : options.entrySet()) {
                String key = pair.getKey();
                if (key.startsWith(USER_PREFIX)) {
                    String userName = key.substring(USER_PREFIX.length());
                    credentials.put(userName, (String) pair.getValue());
                }
            }
        }

        // authorized host lists
        this.authzHosts = authzHosts;
    }

    public void handle(Callback[] callbacks) throws UnsupportedCallbackException {
        for (Callback callback : callbacks) {
            if (callback instanceof NameCallback) {
                handleNameCallback((NameCallback) callback);
            } else if (callback instanceof PasswordCallback) {
                handlePasswordCallback((PasswordCallback) callback);
            } else if (callback instanceof RealmCallback) {
                handleRealmCallback((RealmCallback) callback);
            } else if (callback instanceof AuthorizeCallback) {
                handleAuthorizeCallback((AuthorizeCallback) callback);
            }
        }
    }

    private void handleNameCallback(NameCallback nc) {
        // check to see if this user is in the user password database.
        //应该就是配置的时候指定的
        if (credentials.get(nc.getDefaultName()) == null) {
            LOG.warn("User '{}' not found in list of DIGEST-MD5 authenticateable users.",
                    nc.getDefaultName());
            return;
        }
        nc.setName(nc.getDefaultName());
        userName = nc.getDefaultName();
    }


    private void handlePasswordCallback(PasswordCallback pc) {
        if (credentials.containsKey(userName)) {
            pc.setPassword(credentials.get(userName).toCharArray());
        } else {
            LOG.warn("No password found for user: {}", userName);
        }
    }

    //专门处理域名 是不是意味着用户名的格式不是 service/user@realm
    private void handleRealmCallback(RealmCallback rc) {
        LOG.debug("QuorumLearner supplied realm: {}", rc.getDefaultText());
        rc.setText(rc.getDefaultText());
    }

    //判断一个已经认证的认证id是否能够代表另一个授权id
    //授权id和认证id好像一般就是一样的吧
    //所有只要用户的主机是在集群里面配置了的就可以否者就不行
    //如果不能够代替的话是不是subject里面就不会含有相应的凭证呢
    private void handleAuthorizeCallback(AuthorizeCallback ac) {
        //已经验证的id
        String authenticationID = ac.getAuthenticationID();
        //已经授权的id
        String authorizationID = ac.getAuthorizationID();

        boolean authzFlag = false;
        // 1. Matches authenticationID and authorizationID
        authzFlag = authenticationID.equals(authorizationID);

        // 2. Verify whether the connecting host is present in authorized hosts.
        // If not exists, then connecting peer is not authorized to join the
        // ensemble and will reject it.
        if (authzFlag) {
            //授权id是怎么来的呢
            String[] components = authorizationID.split("[/@]");
            //只有长度是3才会改变判断的结果 是2为什么就不判断了
            if (components.length == 3) {
                authzFlag = authzHosts.contains(components[1]);
            }
            if (!authzFlag) {
                LOG.error("SASL authorization completed, {} is not authorized to connect",
                        components[1]);
            }
        }

        // Sets authorization flag
        ac.setAuthorized(authzFlag);
        if (ac.isAuthorized()) {
            ac.setAuthorizedID(authorizationID);
            LOG.info("Successfully authenticated learner: authenticationID={};  authorizationID={}.",
                    authenticationID, authorizationID);
        }
        LOG.debug("SASL authorization completed, authorized flag set to {}", ac.isAuthorized());
    }
}<|MERGE_RESOLUTION|>--- conflicted
+++ resolved
@@ -47,16 +47,11 @@
 
     //kerberos服务器里面的用户名
     private String userName;
-<<<<<<< HEAD
-    //用户名密码也配置在里面
-    private final Map<String,String> credentials = new HashMap<String,String>();
-=======
     //凭证怎么直接用字符串表示了
     //配置jaas的时候以user_开头的一些配置
     //是同时支持配置用户名以及导出的文件吗
     //这里面配置了用户名对应的密码
     private final Map<String, String> credentials = new HashMap<String, String>();
->>>>>>> b876f17a
     private final Set<String> authzHosts;
 
     public SaslQuorumServerCallbackHandler(Configuration configuration,
