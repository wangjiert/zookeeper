--- conflicted
+++ resolved
@@ -390,11 +390,6 @@
      * @throws IOException
      * @throws InterruptedException
      */
-<<<<<<< HEAD
-    //好像就是新的事务id
-=======
-    //newLeaderZxid前32位是epoch 后32位是counter
->>>>>>> 972d5e66
     protected void syncWithLeader(long newLeaderZxid) throws Exception{
         QuorumPacket ack = new QuorumPacket(Leader.ACK, 0, null, null);
         QuorumPacket qp = new QuorumPacket();
