--- conflicted
+++ resolved
@@ -420,12 +420,8 @@
                                  * is looking, then send back what it believes to be the leader.
                                  */
                                 Vote current = self.getCurrentVote();
-<<<<<<< HEAD
                                 if(ackstate == QuorumPeer.ServerState.LOOKING){
                                     //这个peer就是leader
-=======
-                                if (ackstate == QuorumPeer.ServerState.LOOKING) {
->>>>>>> 8a05ffd3
                                     if (self.leader != null) {
                                         if (leadingVoteSet != null) {
                                             self.leader.setLeadingVoteSet(leadingVoteSet);
